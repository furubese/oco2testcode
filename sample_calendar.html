--- conflicted
+++ resolved
@@ -684,19 +684,6 @@
 
         updateStatus(`${year}年${month}月のデータ読込中...`);
 
-<<<<<<< HEAD
-        // Get GeoJSON base URL from config or use relative path as fallback
-        const baseUrl = window.APP_CONFIG && window.APP_CONFIG.GEOJSON_BASE_URL
-          ? window.APP_CONFIG.GEOJSON_BASE_URL
-          : '.';
-
-        // Construct full URL
-        const fileUrl = `${baseUrl}/${filename}`;
-
-        // キャッシュバスター: タイムスタンプをクエリパラメータに追加
-        const timestamp = new Date().getTime();
-        const response = await fetch(`${fileUrl}?t=${timestamp}`);
-=======
         // Construct the GeoJSON file path
         // In production (CloudFront), files are served from /data/geojson/
         // In local development, files are served from root
@@ -707,7 +694,6 @@
         // キャッシュバスター: タイムスタンプをクエリパラメータに追加
         const timestamp = new Date().getTime();
         const response = await fetch(`${geojsonPath}?t=${timestamp}`);
->>>>>>> 0d1bddf2
 
         if (!response.ok) {
           throw new Error(`ファイルが見つかりません: ${filename}`);
